# Copyright 2018 Mycroft AI Inc.
#
# Licensed under the Apache License, Version 2.0 (the "License");
# you may not use this file except in compliance with the License.
# You may obtain a copy of the License at
#
#    http://www.apache.org/licenses/LICENSE-2.0
#
# Unless required by applicable law or agreed to in writing, software
# distributed under the License is distributed on an "AS IS" BASIS,
# WITHOUT WARRANTIES OR CONDITIONS OF ANY KIND, either express or implied.
# See the License for the specific language governing permissions and
# limitations under the License.

import re
from enum import Enum
from abc import ABC, abstractmethod
from mycroft.messagebus.message import Message
from .mycroft_skill import MycroftSkill
from .audioservice import AudioService


class CPSMatchLevel(Enum):
    EXACT = 1
    MULTI_KEY = 2
    TITLE = 3
    ARTIST = 4
    CATEGORY = 5
    GENERIC = 6


class CommonPlaySkill(MycroftSkill, ABC):
    """ To integrate with the common play infrastructure of Mycroft
    skills should use this base class and override the two methods
    `CPS_match_query_phrase` (for checking if the skill can play the
    utterance) and `CPS_start` for launching the media.

    The class makes the skill available to queries from the
    mycroft-playback-control skill and no special vocab for starting playback
    is needed.
    """
    def __init__(self, name=None, bus=None):
        super().__init__(name, bus)
        self.audioservice = None
        self.play_service_string = None

        # "MusicServiceSkill" -> "Music Service"
        spoken = name or self.__class__.__name__
        self.spoken_name = re.sub(r"([a-z])([A-Z])", r"\g<1> \g<2>",
                                  spoken.replace("Skill", ""))
        # NOTE: Derived skills will likely want to override self.spoken_name
        # with a translatable name in their initialize() method.

    def bind(self, bus):
        """Overrides the normal bind method.

        Adds handlers for play:query and play:start messages allowing
        interaction with the playback control skill.

        This is called automatically during setup, and
        need not otherwise be used.
        """
        if bus:
            super().bind(bus)
            self.audioservice = AudioService(self.bus)
            self.add_event('play:query', self.__handle_play_query)
            self.add_event('play:start', self.__handle_play_start)

    def __handle_play_query(self, message):
        """Query skill if it can start playback from given phrase."""
        search_phrase = message.data["phrase"]

        # First, notify the requestor that we are attempting to handle
        # (this extends a timeout while this skill looks for a match)
        self.bus.emit(message.response({"phrase": search_phrase,
                                        "skill_id": self.skill_id,
                                        "searching": True}))

        # Now invoke the CPS handler to let the skill perform its search
        result = self.CPS_match_query_phrase(search_phrase)

        if result:
            match = result[0]
            level = result[1]
            callback = result[2] if len(result) > 2 else None
            confidence = self.__calc_confidence(match, search_phrase, level)
            self.bus.emit(message.response({"phrase": search_phrase,
                                            "skill_id": self.skill_id,
                                            "callback_data": callback,
                                            "service_name": self.spoken_name,
                                            "conf": confidence}))
        else:
            # Signal we are done (can't handle it)
            self.bus.emit(message.response({"phrase": search_phrase,
                                            "skill_id": self.skill_id,
                                            "searching": False}))

    def __calc_confidence(self, match, phrase, level):
        """Translate confidence level and match to a 0-1 value.

        "play pandora"
        "play pandora is my girlfriend"
        "play tom waits on pandora"

        Assume the more of the words that get consumed, the better the match

        Arguments:
            match (str): Matching string
            phrase (str): original input phrase
            level (CPSMatchLevel): match level
        """
        consumed_pct = len(match.split()) / len(phrase.split())
        if consumed_pct > 1.0:
            consumed_pct = 1.0 / consumed_pct  # deal with over/under-matching

        # We'll use this to modify the level, but don't want it to allow a
        # match to jump to the next match level.  So bonus is 0 - 0.05 (1/20)
        bonus = consumed_pct / 20.0

        if level == CPSMatchLevel.EXACT:
            return 1.0
        elif level == CPSMatchLevel.MULTI_KEY:
            return 0.9 + bonus
        elif level == CPSMatchLevel.TITLE:
            return 0.8 + bonus
        elif level == CPSMatchLevel.ARTIST:
            return 0.7 + bonus
        elif level == CPSMatchLevel.CATEGORY:
            return 0.6 + bonus
        elif level == CPSMatchLevel.GENERIC:
            return 0.5 + bonus
        else:
            return 0.0  # should never happen

    def __handle_play_start(self, message):
        """Bus handler for starting playback using the skill."""
        if message.data["skill_id"] != self.skill_id:
            # Not for this skill!
            return
        phrase = message.data["phrase"]
        data = message.data.get("callback_data")

        # Stop any currently playing audio
        if self.audioservice.is_playing:
            self.audioservice.stop()
<<<<<<< HEAD

        # The data portion of the below message is a hack to get a demo
        # Mark 2 working.
        self.bus.emit(Message("mycroft.stop", data=dict(source='CPS')))
=======
        self.bus.emit(message.forward("mycroft.stop"))
>>>>>>> bf2db3d7

        # Save for CPS_play() later, e.g. if phrase includes modifiers like
        # "... on the chromecast"
        self.play_service_string = phrase

        # Invoke derived class to provide playback data
        self.CPS_start(phrase, data)

    def CPS_play(self, *args, **kwargs):
        """Begin playback of a media file or stream

        Normally this method will be invoked with somthing like:
           self.CPS_play(url)
        Advanced use can also include keyword arguments, such as:
           self.CPS_play(url, repeat=True)

        Args:
            same as the Audioservice.play method
        """
        # Inject the user's utterance in case the audio backend wants to
        # interpret it.  E.g. "play some rock at full volume on the stereo"
        if 'utterance' not in kwargs:
            kwargs['utterance'] = self.play_service_string
        self.audioservice.play(*args, **kwargs)

    def stop(self):
        """Stop anything playing on the audioservice."""
        if self.audioservice.is_playing:
            self.audioservice.stop()
            return True
        else:
            return False

    ######################################################################
    # Abstract methods
    # All of the following must be implemented by a skill that wants to
    # act as a CommonPlay Skill
    @abstractmethod
    def CPS_match_query_phrase(self, phrase):
        """Analyze phrase to see if it is a play-able phrase with this skill.

        Arguments:
            phrase (str): User phrase uttered after "Play", e.g. "some music"

        Returns:
            (match, CPSMatchLevel[, callback_data]) or None: Tuple containing
                 a string with the appropriate matching phrase, the PlayMatch
                 type, and optionally data to return in the callback if the
                 match is selected.
        """
        # Derived classes must implement this, e.g.
        #
        # if phrase in ["Zoosh"]:
        #     return ("Zoosh", CPSMatchLevel.Generic, {"hint": "music"})
        # or:
        # zoosh_song = find_zoosh(phrase)
        # if zoosh_song and "Zoosh" in phrase:
        #     # "play Happy Birthday in Zoosh"
        #     return ("Zoosh", CPSMatchLevel.MULTI_KEY, {"song": zoosh_song})
        # elif zoosh_song:
        #     # "play Happy Birthday"
        #     return ("Zoosh", CPSMatchLevel.TITLE, {"song": zoosh_song})
        # elif "Zoosh" in phrase
        #     # "play Zoosh"
        #     return ("Zoosh", CPSMatchLevel.GENERIC, {"cmd": "random"})
        return None

    @abstractmethod
    def CPS_start(self, phrase, data):
        """Begin playing whatever is specified in 'phrase'

        Arguments:
            phrase (str): User phrase uttered after "Play", e.g. "some music"
            data (dict): Callback data specified in match_query_phrase()
        """
        # Derived classes must implement this, e.g.
        # self.CPS_play("http://zoosh.com/stream_music")
        pass<|MERGE_RESOLUTION|>--- conflicted
+++ resolved
@@ -143,14 +143,7 @@
         # Stop any currently playing audio
         if self.audioservice.is_playing:
             self.audioservice.stop()
-<<<<<<< HEAD
-
-        # The data portion of the below message is a hack to get a demo
-        # Mark 2 working.
-        self.bus.emit(Message("mycroft.stop", data=dict(source='CPS')))
-=======
         self.bus.emit(message.forward("mycroft.stop"))
->>>>>>> bf2db3d7
 
         # Save for CPS_play() later, e.g. if phrase includes modifiers like
         # "... on the chromecast"
